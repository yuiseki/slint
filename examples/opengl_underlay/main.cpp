// Copyright © SixtyFPS GmbH <info@sixtyfps.io>
// SPDX-License-Identifier: (GPL-3.0-only OR LicenseRef-SixtyFPS-commercial)

#include "scene.h"

#include <cstdlib>
#include <iostream>
#include <stdlib.h>
#include <stdio.h>
#include <chrono>

#include <GLES2/gl2.h>
#include <GLES2/gl2platform.h>

static GLint compile_shader(GLuint program, GLuint shader_type, const GLchar *const *source)
{
    auto shader_id = glCreateShader(shader_type);
    glShaderSource(shader_id, 1, source, nullptr);
    glCompileShader(shader_id);

    GLint compiled = 0;
    glGetShaderiv(shader_id, GL_COMPILE_STATUS, &compiled);
    if (!compiled) {
        GLint infoLen = 0;
        glGetShaderiv(shader_id, GL_INFO_LOG_LENGTH, &infoLen);
        if (infoLen > 1) {
            char *infoLog = reinterpret_cast<char *>(malloc(sizeof(char) * infoLen));
            glGetShaderInfoLog(shader_id, infoLen, NULL, infoLog);
            fprintf(stderr, "Error compiling %s shader:\n%s\n",
                    shader_type == GL_FRAGMENT_SHADER ? "fragment shader" : "vertex shader",
                    infoLog);
            free(infoLog);
        }
        glDeleteShader(shader_id);
        exit(1);
    }
    glAttachShader(program, shader_id);

    return shader_id;
}

class OpenGLUnderlay
{
public:
    OpenGLUnderlay(slint::ComponentWeakHandle<App> app) : app_weak(app) { }

<<<<<<< HEAD
    void operator()(sixtyfps::RenderingState state, sixtyfps::GraphicsAPI)
=======
    void operator()(slint::RenderingState state)
>>>>>>> e5483f28
    {
        switch (state) {
        case slint::RenderingState::RenderingSetup:
            setup();
            break;
        case slint::RenderingState::BeforeRendering:
            if (auto app = app_weak.lock()) {
                render((*app)->get_rotation_enabled());
                (*app)->window().request_redraw();
            }
            break;
        case slint::RenderingState::AfterRendering:
            break;
        case slint::RenderingState::RenderingTeardown:
            teardown();
            break;
        }
    }

private:
    void setup()
    {
        program = glCreateProgram();

        const GLchar *const fragment_shader =
                "#version 100\n"
                "precision mediump float;\n"
                "varying vec2 frag_position;\n"
                "uniform float effect_time;\n"
                "uniform float rotation_time;\n"
                "float roundRectDistance(vec2 pos, vec2 rect_size, float radius)\n"
                "{\n"
                "    vec2 q = abs(pos) - rect_size + radius;\n"
                "    return min(max(q.x, q.y), 0.0) + length(max(q, 0.0)) - radius;\n"
                "}\n"
                "void main() {\n"
                "    vec2 size = vec2(0.4, 0.5) + 0.2 * cos(effect_time / 500. + vec2(0.3, 0.2));\n"
                "    float radius = 0.5 * sin(effect_time / 300.);\n"
                "    float a = rotation_time / 800.0;\n"
                "    float d = roundRectDistance(mat2(cos(a), -sin(a), sin(a), cos(a)) * "
                "frag_position, size, radius);\n"
                "    vec3 col = (d > 0.0) ? vec3(sin(d * 0.2), 0.4 * cos(effect_time / 1000.0 + d "
                "* 0.8), "
                "sin(d * 1.2)) : vec3(0.2 * cos(d * 0.1), 0.17 * sin(d * 0.4), 0.96 * "
                "abs(sin(effect_time "
                "/ 500. - d * 0.9)));\n"
                "    col *= 0.8 + 0.5 * sin(50.0 * d);\n"
                "    col = mix(col, vec3(0.9), 1.0 - smoothstep(0.0, 0.03, abs(d) ));\n"
                "    gl_FragColor = vec4(col, 1.0);\n"
                "}\n";

        const GLchar *const vertex_shader = "#version 100\n"
                                            "attribute vec2 position;\n"
                                            "varying vec2 frag_position;\n"
                                            "void main() {\n"
                                            "    frag_position = position;\n"
                                            "    gl_Position = vec4(position, 0.0, 1.0);\n"
                                            "}\n";

        auto fragment_shader_id = compile_shader(program, GL_FRAGMENT_SHADER, &fragment_shader);
        auto vertex_shader_id = compile_shader(program, GL_VERTEX_SHADER, &vertex_shader);

        GLint linked = 0;
        glLinkProgram(program);
        glGetProgramiv(program, GL_LINK_STATUS, &linked);

        if (!linked) {
            GLint infoLen = 0;
            glGetProgramiv(program, GL_INFO_LOG_LENGTH, &infoLen);
            if (infoLen > 1) {
                char *infoLog = reinterpret_cast<char *>(malloc(sizeof(char) * infoLen));
                glGetProgramInfoLog(program, infoLen, NULL, infoLog);
                fprintf(stderr, "Error linking shader:\n%s\n", infoLog);
                free(infoLog);
            }
            glDeleteProgram(program);
            exit(1);
        }
        glDetachShader(program, fragment_shader_id);
        glDetachShader(program, vertex_shader_id);

        position_location = glGetAttribLocation(program, "position");
        effect_time_location = glGetUniformLocation(program, "effect_time");
        rotation_time_location = glGetUniformLocation(program, "rotation_time");
    }

    void render(bool enable_rotation)
    {
        glUseProgram(program);
        const float vertices[] = { -1.0, 1.0, -1.0, -1.0, 1.0, 1.0, 1.0, -1.0 };
        glVertexAttribPointer(position_location, 2, GL_FLOAT, GL_FALSE, 0, vertices);
        glEnableVertexAttribArray(position_location);

        auto elapsed = std::chrono::duration_cast<std::chrono::milliseconds>(
                std::chrono::steady_clock::now() - start_time);
        glUniform1f(effect_time_location, elapsed.count());
        if (enable_rotation) {
            glUniform1f(rotation_time_location, elapsed.count());
        } else {
            glUniform1f(rotation_time_location, 0.0);
        }

        glDrawArrays(GL_TRIANGLE_STRIP, 0, 4);
        glUseProgram(0);
    }

    void teardown() { glDeleteProgram(program); }

    slint::ComponentWeakHandle<App> app_weak;
    GLuint program = 0;
    GLuint position_location = 0;
    GLuint effect_time_location = 0;
    GLuint rotation_time_location = 0;
    std::chrono::time_point<std::chrono::steady_clock> start_time =
            std::chrono::steady_clock::now();
};

int main()
{
    auto app = App::create();

    if (auto error = app->window().set_rendering_notifier(OpenGLUnderlay(app))) {
        if (*error == slint::SetRenderingNotifierError::Unsupported) {
            fprintf(stderr,
                    "This example requires the use of the GL backend. Please run with the "
                    "environment variable SIXTYFPS_BACKEND=GL set.\n");
        } else {
            fprintf(stderr, "Unknown error calling set_rendering_notifier\n");
        }
        exit(EXIT_FAILURE);
    }

    app->run();
}<|MERGE_RESOLUTION|>--- conflicted
+++ resolved
@@ -44,11 +44,7 @@
 public:
     OpenGLUnderlay(slint::ComponentWeakHandle<App> app) : app_weak(app) { }
 
-<<<<<<< HEAD
-    void operator()(sixtyfps::RenderingState state, sixtyfps::GraphicsAPI)
-=======
-    void operator()(slint::RenderingState state)
->>>>>>> e5483f28
+    void operator()(slint::RenderingState state, slint::GraphicsAPI)
     {
         switch (state) {
         case slint::RenderingState::RenderingSetup:
